--- conflicted
+++ resolved
@@ -1311,13 +1311,6 @@
  * This specialisation is activated when both arguments are C++ arithmetic types and at least one argument
  * is a floating-point type.
  */
-<<<<<<< HEAD
-// TODO as noted in piranha.hpp, this should really be done via gamma() for floating point. Treat this as if this was
-// an arithmetic operator wrt return value and promotion rules.
-// TODO split out the integer part from here, put it into the integer header. Then remove any reference
-// to integer from here (apart maybe in the detail::generic_binomial implementation) and in the tests.
-=======
->>>>>>> b44c4fd8
 template <typename T, typename U>
 struct binomial_impl<T,U,typename std::enable_if<
 	std::is_arithmetic<T>::value && std::is_arithmetic<U>::value &&
