/***************************************************************************
 *   Copyright (C) 2009-2011 by Francesco Biscani                          *
 *   bluescarni@gmail.com                                                  *
 *                                                                         *
 *   This program is free software; you can redistribute it and/or modify  *
 *   it under the terms of the GNU General Public License as published by  *
 *   the Free Software Foundation; either version 2 of the License, or     *
 *   (at your option) any later version.                                   *
 *                                                                         *
 *   This program is distributed in the hope that it will be useful,       *
 *   but WITHOUT ANY WARRANTY; without even the implied warranty of        *
 *   MERCHANTABILITY or FITNESS FOR A PARTICULAR PURPOSE.  See the         *
 *   GNU General Public License for more details.                          *
 *                                                                         *
 *   You should have received a copy of the GNU General Public License     *
 *   along with this program; if not, write to the                         *
 *   Free Software Foundation, Inc.,                                       *
 *   59 Temple Place - Suite 330, Boston, MA  02111-1307, USA.             *
 ***************************************************************************/

#ifndef PIRANHA_TOP_LEVEL_SERIES_HPP
#define PIRANHA_TOP_LEVEL_SERIES_HPP

#include <boost/concept/assert.hpp>
#include <iostream>
#include <type_traits>

#include "base_series.hpp"
#include "concepts/container_element.hpp"
#include "concepts/crtp.hpp"
#include "config.hpp"
#include "debug_access.hpp"
#include "detail/base_series_fwd.hpp"
#include "detail/top_level_series_fwd.hpp"
#include "echelon_descriptor.hpp"
#include "math.hpp"
#include "series_binary_operators.hpp"
#include "type_traits.hpp"

namespace piranha
{

/// Top-level series class.
/**
 * This class is a model of the piranha::concept::Series concept.
 * 
 * \section type_requirements Type requirements
 * 
 * - \p Term and \p Derived must be suitable for use in piranha::base_series.
 * - \p Derived must be a model of piranha::concept::CRTP, with piranha::top_level_series
 *   of \p Term and \p Derived as base class.
 * - \p Derived must be a model of piranha::concept::ContainerElement.
 * 
 * Additional type requirements are provided in specific methods.
 * 
 * \section exception_safety Exception safety guarantee
 * 
 * This class provides the same exception safety guarantee as piranha::base_series. Additional specific exception safety
 * guarantees are described for some methods (e.g., negate()).
 * 
 * \section move_semantics Move semantics
 * 
 * Move semantics is equivalent to piranha::base_series' move semantics.
 * 
 * @author Francesco Biscani (bluescarni@gmail.com)
 * 
 * \todo cast operator, to series and non-series types.
 * \todo cast operator would allow to define in-place operators with fundamental types as first operand.
 */
template <typename Term, typename Derived>
class top_level_series: public base_series<Term,Derived>, public series_binary_operators, detail::top_level_series_tag
{
		BOOST_CONCEPT_ASSERT((concept::CRTP<top_level_series<Term,Derived>,Derived>));
		// Shortcut for base_series base.
		typedef base_series<Term,Derived> base;
		// Make friends for debug.
		template <typename T>
		friend class debug_access;
		// Make friend with all top_level_series.
		template <typename Term2, typename Derived2>
		friend class top_level_series;
		// Make friend with series binary operators class.
		friend class series_binary_operators;
		static_assert(echelon_size<Term>::value > 0,"Error in the calculation of echelon size.");
		template <bool Sign, typename T>
		void dispatch_add(T &&x, typename std::enable_if<!std::is_base_of<detail::top_level_series_tag,typename strip_cv_ref<T>::type>::value>::type * = piranha_nullptr)
		{
			static_assert(!std::is_base_of<detail::base_series_tag,typename strip_cv_ref<T>::type>::value,
				"Cannot add non top level series.");
			Term tmp(typename Term::cf_type(std::forward<T>(x),m_ed),typename Term::key_type(m_ed.template get_args<Term>()));
			this->template insert<Sign>(std::move(tmp),m_ed);
		}
		template <bool Sign, typename T>
		void dispatch_add(T &&other, typename std::enable_if<std::is_base_of<detail::top_level_series_tag,typename strip_cv_ref<T>::type>::value>::type * = piranha_nullptr)
		{
			static_assert(echelon_size<Term>::value == echelon_size<typename strip_cv_ref<T>::type::term_type>::value,
				"Cannot add/subtract series with different echelon sizes.");
			// NOTE: if they are not the same, we are going to do heavy calculations anyway: mark it "likely".
			if (likely(m_ed.get_args_tuple() == other.m_ed.get_args_tuple())) {
std::cout << "LOL same args tuple!\n";
				this->template merge_terms<Sign>(std::forward<T>(other),m_ed);
			} else {
std::cout << "oh NOES different!\n";
				// Let's deal with the first series.
				auto merge1 = m_ed.merge(other.m_ed);
				if (merge1.first.get_args_tuple() != m_ed.get_args_tuple()) {
					base::operator=(this->merge_args(m_ed,merge1.first));
					m_ed = std::move(merge1.first);
				}
				// Second series.
				auto merge2 = other.m_ed.merge(m_ed);
				piranha_assert(merge2.first.get_args_tuple() == m_ed.get_args_tuple());
				if (merge2.first.get_args_tuple() != other.m_ed.get_args_tuple()) {
					auto other_base_copy = other.merge_args(other.m_ed,merge2.first);
					this->template merge_terms<Sign>(std::move(other_base_copy),m_ed);
				} else {
					this->template merge_terms<Sign>(std::forward<T>(other),m_ed);
				}
			}
		}
		// Overload for non-series.
		template <typename T>
		void dispatch_multiply(T &&x, typename std::enable_if<!std::is_base_of<detail::top_level_series_tag,typename strip_cv_ref<T>::type>::value>::type * = piranha_nullptr)
		{
			static_assert(!std::is_base_of<detail::base_series_tag,typename strip_cv_ref<T>::type>::value,
				"Cannot multiply non top level series.");
			const auto it_f = this->m_container.end();
			try {
				for (auto it = this->m_container.begin(); it != it_f;) {
					// NOTE: no forwarding here, as x is needed in multiple places.
					// Maybe it could be forwarded just for the last term?
					it->m_cf.multiply_by(x,m_ed);
					if (unlikely(!it->is_compatible(m_ed) || it->is_ignorable(m_ed))) {
						auto tmp_it = it++;
						this->m_container.erase(tmp_it);
					} else {
						++it;
					}
				}
			} catch (...) {
				// In case of any error, just clear the series out.
				this->m_container.clear();
				throw;
			}
		}
		// Overload for series.
		template <typename T>
		void dispatch_multiply(T &&other, typename std::enable_if<std::is_base_of<detail::top_level_series_tag,typename strip_cv_ref<T>::type>::value>::type * = piranha_nullptr)
		{
			static_assert(echelon_size<Term>::value == echelon_size<typename strip_cv_ref<T>::type::term_type>::value,
				"Cannot multiply series with different echelon sizes.");
			if (likely(m_ed.get_args_tuple() == other.m_ed.get_args_tuple())) {
				base::operator=(this->multiply_by_series(other,m_ed));
			} else {
				// Let's deal with the first series.
				auto merge1 = m_ed.merge(other.m_ed);
				if (merge1.first.get_args_tuple() != m_ed.get_args_tuple()) {
					base::operator=(this->merge_args(m_ed,merge1.first));
					m_ed = std::move(merge1.first);
				}
				// Second series.
				auto merge2 = other.m_ed.merge(m_ed);
				piranha_assert(merge2.first.get_args_tuple() == m_ed.get_args_tuple());
				if (merge2.first.get_args_tuple() != other.m_ed.get_args_tuple()) {
					auto other_base_copy = other.merge_args(other.m_ed,merge2.first);
					base::operator=(this->multiply_by_series(other_base_copy,m_ed));
				} else {
					base::operator=(this->multiply_by_series(other,m_ed));
				}
			}
		}
		// Overload for assignment from non-series type.
		template <typename T>
		void dispatch_generic_assignment(T &&x, typename std::enable_if<
			!std::is_base_of<detail::top_level_series_tag,typename strip_cv_ref<T>::type>::value>::type * = piranha_nullptr)
		{
			static_assert(!std::is_base_of<detail::base_series_tag,typename strip_cv_ref<T>::type>::value,
				"Cannot assign non top level series.");
			echelon_descriptor<Term> empty_ed;
			Term tmp(typename Term::cf_type(std::forward<T>(x),empty_ed),typename Term::key_type(empty_ed.template get_args<Term>()));
			this->m_container.clear();
			m_ed = std::move(empty_ed);
			this->template insert<true>(std::move(tmp),m_ed);
		}
		// Assign from series with same term type, move semantics.
		template <typename Series>
		void dispatch_series_assignment(Series &&s,
			typename std::enable_if<
			std::is_same<Term,typename strip_cv_ref<Series>::type::term_type>::value &&
			is_nonconst_rvalue_ref<Series &&>::value
			>::type * = piranha_nullptr)
		{
			// NOTE: this check for self-assignment should never fail, since this method is not called if Series derives from the type of this
			// (same thing below). Random statement: self-assignment can happen only if the assigned-from object derives from the type of this.
			piranha_assert(&m_ed != &s.m_ed);
			piranha_assert(&this->m_container != &s.m_container);
			m_ed = std::move(s.m_ed);
			this->m_container = std::move(s.m_container);
		}
		// Assign from series with same term type, copy semantics.
		template <typename Series>
		void dispatch_series_assignment(Series &&s,
			typename std::enable_if<
			std::is_same<Term,typename strip_cv_ref<Series>::type::term_type>::value &&
			!is_nonconst_rvalue_ref<Series &&>::value
			>::type * = piranha_nullptr)
		{
			piranha_assert(&m_ed != &s.m_ed);
			piranha_assert(&this->m_container != &s.m_container);
			auto new_ed = s.m_ed;
			auto new_container = s.m_container;
			m_ed = std::move(new_ed);
			this->m_container = std::move(new_container);
		}
		// Assign from series with different term type.
		template <typename Series>
		void dispatch_series_assignment(Series &&s,
			typename std::enable_if<
			!std::is_same<Term,typename strip_cv_ref<Series>::type::term_type>::value
			>::type * = piranha_nullptr)
		{
			// NOTE: we do not move away the other echelon descriptor, since if something goes wrong
			// in the term merging below, series s could be left in an inconsistent state.
			echelon_descriptor<Term> new_ed(s.m_ed);
			// The next two lines are exception-safe.
			m_ed = std::move(new_ed);
			this->m_container.clear();
			this->template merge_terms<true>(std::forward<Series>(s),m_ed);
		}
		// Overload for assignment from series type.
		template <typename Series>
		void dispatch_generic_assignment(Series &&s, typename std::enable_if<
			std::is_base_of<detail::top_level_series_tag,typename strip_cv_ref<Series>::type>::value>::type * = piranha_nullptr)
		{
			static_assert(echelon_size<Term>::value == echelon_size<typename strip_cv_ref<Series>::type::term_type>::value,
				"Cannot add/subtract series with different echelon sizes.");
			dispatch_series_assignment(std::forward<Series>(s));
		}
	public:
		/// Defaulted default constructor.
		top_level_series() = default;
		/// Defaulted copy constructor.
		/**
		 * @throws unspecified any exception thrown by the copy constructor of piranha::base_series or
		 * piranha::echelon_descriptor.
		 */
		top_level_series(const top_level_series &) = default;
		/// Defaulted move constructor.
		top_level_series(top_level_series &&) = default;
		/// Generic constructor.
		/**
		 * The rules of generic construction follow the same rules of generic assignment operator=(T &&x). That is, this constructor is equivalent
		 * to default-constructing the series and then assigning \p x to it.
		 * 
		 * @param[in] x object used to initialise the series.
		 * 
		 * @throws unspecified any exception thrown by the generic assignment operator.
		 */
		template <typename T>
		explicit top_level_series(T &&x, typename std::enable_if<!std::is_base_of<top_level_series,typename strip_cv_ref<T>::type>::value>::type * = piranha_nullptr)
		{
			operator=(std::forward<T>(x));
		}
		/// Trivial destructor.
		/**
		 * Equivalent to the defaulted destructor, apart from sanity checks being run
		 * in debug mode.
		 */
		~top_level_series() piranha_noexcept_spec(true)
		{
			BOOST_CONCEPT_ASSERT((concept::ContainerElement<Derived>));
			piranha_assert(destruction_checks());
		}
		/// Move assignment operator.
		/**
		 * @param[in] other assignment argument.
		 * 
		 * @return reference to \p this.
		 */
		top_level_series &operator=(top_level_series &&other) piranha_noexcept_spec(true)
		{
std::cout << "Loool another one I want\n";
			if (likely(this != &other)) {
				// Descriptor and base cannot throw on move.
				base::operator=(std::move(other));
				m_ed = std::move(other.m_ed);
			}
			return *this;
		}
		/// Copy assignment operator.
		/**
		 * @param[in] other assignment argument.
		 * 
		 * @return reference to \p this.
		 * 
		 * @throws unspecified any exception thrown by the copy constructor of piranha::top_level_series.
		 */
		top_level_series &operator=(const top_level_series &other)
		{
std::cout << "Loool the one I want\n";
			// Use copy+move idiom.
			if (likely(this != &other)) {
				top_level_series tmp(other);
				*this = std::move(tmp);
			}
			return *this;
		}
		/// Generic assignment operator.
		/**
		 * This template method is enabled only if \p T does not derive from piranha::top_level_series of \p Term and
		 * \p Derived (ignoring cv-qualifiers and references). The generic assignment algorithm works as follows:
		 * 
		 * - if \p T is an instance of piranha::top_level_series,
		 *   - if the term type of \p T is the same as that of \p this:
		 *     - terms container and echelon descriptor are assigned to \p this;
		 *   - else:
		 *     - \p this is emptied and all terms from \p x are inserted using piranha::base_series::merge_terms()
		 *       (the echelon descriptor of \p x is also assigned to \p this);
		 * - else:
		 *   - \p x is used to construct a new term as follows:
		 *     - \p x is forwarded, together with an empty echelon descriptor, to construct a coefficient;
		 *     - an empty arguments vector will be used to construct a key;
		 *     - coefficient and key are used to construct the new term instance;
		 *   - an empty echelon descriptor is assigned to \p this;
		 *   - all terms of this are discarded;
		 *   - the new term is inserted into \p this using piranha::base_series::insert().
		 * 
		 * If \p other is a piranha::top_level_series and its term type's echelon size is different from the echelon size of
		 * the term type of this series, a compile-time error will be produced. A compile-time error will also be produced if \p other
		 * derives from piranha::base_series without being a piranha::top_level_series.
		 * 
		 * @param[in] x object to assign from.
		 * 
		 * @return reference to \p this.
		 */
		template <typename T>
		typename std::enable_if<!std::is_base_of<top_level_series,typename strip_cv_ref<T>::type>::value,top_level_series &>::type operator=(T &&x)
		{
			// NOTE: the enabler condition is used to make sure that when assigning to classes that derive from this type, the canonical
			// assignment operators defined above are called.
std::cout << "GENERIIIIIIIC\n";
			dispatch_generic_assignment(std::forward<T>(x));
			return *this;
		}
		/// Negate series in-place.
		/**
		 * This method will call the <tt>negate()</tt> method on the coefficients of all terms. In case of exceptions,
		 * the basic exception safety guarantee is provided.
		 * 
		 * If any term becomes ignorable or incompatible after negation, it will be erased from the series.
		 * 
		 * @throws unspecified any exception thrown by:
		 * - the <tt>negate()</tt> method of the coefficient type,
		 * - piranha::hop_table::erase().
		 */
		void negate()
		{
			try {
				const auto it_f = this->m_container.end();
				for (auto it = this->m_container.begin(); it != it_f;) {
					it->m_cf.negate(m_ed);
					if (unlikely(!it->is_compatible(m_ed) || it->is_ignorable(m_ed))) {
						auto tmp_it = it++;
						this->m_container.erase(tmp_it);
					} else {
						++it;
					}
				}
			} catch (...) {
				this->m_container.clear();
				throw;
			}
		}
		/// In-place addition.
		/**
		 * The addition algorithm proceeds as follows:
		 * 
		 * - if \p other is an instance of piranha::top_level_series:
		 *   - if the echelon descriptors of \p this and \p other differ, they are merged using piranha::echelon_descriptor::merge(),
		 *     and \p this and \p other are
		 *     modified as necessary to be compatible with the merged descriptor using piranha::base_series::merge_args()
		 *     (a copy of \p other might be created if it requires modifications);
		 *   - all terms in \p other (or its copy) will be merged into \p this using piranha::base_series::merge_terms() and the merged descriptor;
		 * - else:
		 *   - a \p Term instance will be constructed as follows:
		 *     - \p other will be forwarded, together with the echelon descriptor of \p this, to construct the coefficient;
		 *     - the arguments vector at echelon position 0 of the echelon descriptor of \p this will be used to construct the key;
		 *   - the term will be inserted into \p this using piranha::base_series::insert().
		 * 
		 * If \p other is a piranha::top_level_series and its term type's echelon size is different from the echelon size of
		 * the term type of this series, a compile-time error will be produced. A compile-time error will also be produced if \p other
		 * derives from piranha::base_series without being a piranha::top_level_series.
		 * 
		 * @param[in] other object to be added to the series.
		 * 
		 * @return reference to \p this, cast to type \p Derived.
		 * 
		 * @throws unspecified any exception thrown by:
		 * - piranha::base_series::merge_args(),
		 * - piranha::echelon_descriptor::merge(),
		 * - piranha::base_series::merge_terms(),
		 * - piranha::base_series::insert(),
		 * - one of the following constructors:
		 *   - \p Term from its coefficient and key,
		 *   - coefficient from \p T,
		 *   - key from arguments vector.
		 */
		template <typename T>
		Derived &operator+=(T &&other)
		{
			dispatch_add<true>(std::forward<T>(other));
			return *static_cast<Derived *>(this);
		}
		/// In-place subtraction.
		/**
		 * The subtraction algorithm is equivalent, apart to a change in sign, to the addition algorithm described in operator+=().
		 * 
		 * @param[in] other object to be subtracted from the series.
		 * 
		 * @return reference to \p this, cast to type \p Derived.
		 * 
		 * @throws unspecified the same exceptions type possibly thrown by operator+=().
		 */
		template <typename T>
		Derived &operator-=(T &&other)
		{
			dispatch_add<false>(std::forward<T>(other));
			return *static_cast<Derived *>(this);
		}
<<<<<<< HEAD
		/// In-place multiplication.
		/**
		 * The multiplication algorithm proceeds as follows:
		 * 
		 * - if \p other is an instance of piranha::top_level_series:
		 *   - if the echelon descriptors of \p this and \p other differ, they are merged using piranha::echelon_descriptor::merge(),
		 *     and \p this and \p other are
		 *     modified as necessary to be compatible with the merged descriptor using piranha::base_series::merge_args()
		 *     (a copy of \p other might be created if it requires modifications);
		 *   - \p other (or its copy) is passed as argument to piranha::base_series::multiply_by_series() (together with the merged echelon descriptor),
		 *     and the output assigned back to \p this using piranha::base_series::operator=();
		 * - else:
		 *   - the coefficients of all terms of the series are multiplied in-place by \p other, using the <tt>multiply_by()</tt> method. If a
		 *     term is rendered ignorable or incompatible by the multiplication (e.g., multiplication by zero), it will be erased from the series.
		 * 
		 * If \p other is a piranha::top_level_series and its term type's echelon size is different from the echelon size of
		 * the term type of this series, a compile-time error will be produced. A compile-time error will also be produced if \p other
		 * derives from piranha::base_series without being a piranha::top_level_series.
		 * 
		 * If any exception is thrown when multiplying by a non-series type, \p this will be left in a valid but unspecified state.
		 * 
		 * @param[in] other object to be added to the series.
		 * 
		 * @return reference to \p this, cast to type \p Derived.
		 * 
		 * @throws unspecified any exception thrown by:
		 * - the <tt>multiply_by()</tt> method of the coefficient type,
		 * - the <tt>is_ignorable()</tt> method of the term type,
		 * - piranha::base_series::multiply_by_series(),
		 * - memory allocation errors in standard containers,
		 * - hop_table::erase().
		 *
		 * @return reference to \p this, cast to type \p Derived.
		 */
		template <typename T>
		Derived &operator*=(T &&other)
		{
			dispatch_multiply(std::forward<T>(other));
			return *static_cast<Derived *>(this);
=======
		/// Identity operator.
		/**
		 * @return reference to \p this, cast to type \p Derived.
		 */
		Derived &operator+()
		{
			return *static_cast<Derived *>(this);
		}
		/// Const identity operator.
		/**
		 * @return const reference to \p this, cast to type \p Derived.
		 */
		const Derived &operator+() const
		{
			return *static_cast<Derived const *>(this);
		}
		/// Negation operator.
		/**
		 * @return a copy of \p this on which negate() has been called.
		 * 
		 * @throws unspecified any exception thrown by:
		 * - negate(),
		 * - the copy constructor of \p Derived.
		 */
		Derived operator-() const
		{
			Derived retval(*static_cast<Derived const *>(this));
			retval.negate();
			return retval;
>>>>>>> 154a9080
		}
// 		/// Overload stream operator for piranha::top_level_series.
// 		/**
// 		 * Will direct to stream a human-readable representation of the series.
// 		 * 
// 		 * @param[in,out] os target stream.
// 		 * @param[in] tls piranha::base_series argument.
// 		 * 
// 		 * @return reference to \p os.
// 		 * 
// 		 * @throws unspecified any exception resulting from directing to stream instances of piranha::base_series::term_type.
// 		 */
// 		friend inline std::ostream &operator<<(std::ostream &os, const top_level_series &tls)
// 		{
// std::cout << "LOL stream!!!!\n";
// 			return os;
// 		}
	private:
		bool destruction_checks() const
		{
			for (auto it = this->m_container.begin(); it != this->m_container.end(); ++it) {
				if (!it->is_compatible(m_ed)) {
					std::cout << "Term not compatible.\n";
					return false;
				}
				if (it->is_ignorable(m_ed)) {
					std::cout << "Term not ignorable.\n";
					return false;
				}
			}
			return true;
		}
	protected:
		/// Echelon descriptor.
		echelon_descriptor<Term> m_ed;
};


namespace detail
{

// Overload negation for top_level_series.
template <typename TopLevelSeries>
struct math_negate_impl<TopLevelSeries,typename std::enable_if<std::is_base_of<top_level_series_tag,TopLevelSeries>::value>::type>
{
	static void run(TopLevelSeries &s)
	{
		s.negate();
	}
};

}

}

#endif<|MERGE_RESOLUTION|>--- conflicted
+++ resolved
@@ -427,7 +427,6 @@
 			dispatch_add<false>(std::forward<T>(other));
 			return *static_cast<Derived *>(this);
 		}
-<<<<<<< HEAD
 		/// In-place multiplication.
 		/**
 		 * The multiplication algorithm proceeds as follows:
@@ -467,7 +466,6 @@
 		{
 			dispatch_multiply(std::forward<T>(other));
 			return *static_cast<Derived *>(this);
-=======
 		/// Identity operator.
 		/**
 		 * @return reference to \p this, cast to type \p Derived.
@@ -497,7 +495,6 @@
 			Derived retval(*static_cast<Derived const *>(this));
 			retval.negate();
 			return retval;
->>>>>>> 154a9080
 		}
 // 		/// Overload stream operator for piranha::top_level_series.
 // 		/**
